--- conflicted
+++ resolved
@@ -184,51 +184,6 @@
     update_triggered = False
     prev_update_plus_5sec = 0
     # tick tuple: (price, buyer_maker, timestamp)
-<<<<<<< HEAD
-    delayed_update = ticks[0][2] + min_trade_delay_millis
-    next_update_ts = 0
-    for k, tick in enumerate(ticks):
-
-        liq_diff = calc_diff(liq_price, tick[0])
-        if tick[2] > delayed_update:
-            # after simulated delay, update open orders
-            bids, asks = [], []
-            stop_loss_order = (0.0, 0.0, 0.0, 0.0, '')
-            tampered_longpsize, tampered_shrtpsize = long_psize, shrt_psize
-            next_update_ts = tick[2] + 5000
-            for tpl in iter_entries(balance, long_psize, long_pprice, shrt_psize, shrt_pprice,
-                                    liq_price, ob[0], ob[1], ema, tick[0],
-                                    config['do_long'], config['do_shrt']):
-                if len(bids) > 2 and len(asks) > 2:
-                    break
-                if tpl[0] > 0.0:
-                    bids.append(tpl)
-                    if 'close' in tpl[4]:
-                        tampered_shrtpsize = tpl[2]
-                elif tpl[0] < 0.0:
-                    asks.append(tpl)
-                    if 'close' in tpl[4]:
-                        tampered_longpsize = tpl[2]
-                else:
-                    break
-            if tick[0] <= shrt_pprice:
-                for tpl in iter_shrt_closes(balance, tampered_shrtpsize, shrt_pprice, ob[0]):
-                    bids.append(list(tpl) + [shrt_pprice, 'shrt_close'])
-            if tick[0] >= long_pprice:
-                for tpl in iter_long_closes(balance, tampered_longpsize, long_pprice, ob[1]):
-                    asks.append(list(tpl) + [long_pprice, 'long_close'])
-            bids = sorted(bids, key=lambda x: x[1], reverse=True)
-            asks = sorted(asks, key=lambda x: x[1])
-            delayed_update = 9e13
-        elif delayed_update == 9e13:
-            if fills or \
-                    (config['do_long'] and long_psize == 0.0) or \
-                    (config['do_shrt'] and shrt_psize == 0.0) or \
-                    liq_diff < config['stop_loss_liq_diff'] or \
-                    stop_loss_order[0] != 0.0 or \
-                    tick[2] > next_update_ts:
-                delayed_update = tick[2] + min_trade_delay_millis
-=======
     for k, tick in enumerate(ticks[ema_span:], start=ema_span):
 
         chunk_i = k - zc
@@ -243,7 +198,6 @@
         if tick[2] > next_stats_update:
             stats_update()
             next_stats_update = tick[2] + 1000 * 60 * 60
->>>>>>> 4cfc2d8e
 
         fills = []
         if tick[1]:
@@ -622,113 +576,6 @@
     return result
 
 
-<<<<<<< HEAD
-def objective_function(result: dict, liq_cap: float, n_daily_entries_cap: int) -> float:
-    try:
-        return (result['average_daily_gain'] *
-                min(1.0, (result['n_entries'] / result['n_days']) / n_daily_entries_cap) *
-                min(1.0, result['closest_liq'] / liq_cap))
-    except Exception as e:
-        print('error with objective function', e, result)
-        return 0.0
-
-
-def create_config(backtest_config: dict) -> dict:
-    config = {k: backtest_config[k] for k in backtest_config
-              if k not in {'session_name', 'user', 'symbol', 'start_date', 'end_date', 'ranges'}}
-    for k in backtest_config['ranges']:
-        if backtest_config['ranges'][k][0] == backtest_config['ranges'][k][1]:
-            config[k] = backtest_config['ranges'][k][0]
-        elif k in ['n_close_orders', 'leverage']:
-            config[k] = tune.randint(backtest_config['ranges'][k][0], backtest_config['ranges'][k][1] + 1)
-        else:
-            config[k] = tune.uniform(backtest_config['ranges'][k][0], backtest_config['ranges'][k][1])
-    return config
-
-
-def clean_start_config(start_config: dict, config: dict, ranges: dict) -> dict:
-    clean_start = {}
-    for k, v in start_config.items():
-        if k in config and k not in ['do_long', 'do_shrt']:
-            if type(config[k]) == ray.tune.sample.Float or type(config[k]) == ray.tune.sample.Integer:
-                clean_start[k] = min(max(v, ranges[k][0]), ranges[k][1])
-    return clean_start
-
-
-def clean_result_config(config: dict) -> dict:
-    for k, v in config.items():
-        if type(v) == np.float64:
-            config[k] = float(v)
-        if type(v) == np.int64 or type(v) == np.int32 or type(v) == np.int16 or type(v) == np.int8:
-            config[k] = int(v)
-    return config
-
-
-def backtest_tune(ticks: np.ndarray, backtest_config: dict, current_best: Union[dict, list] = None):
-    config = create_config(backtest_config)
-    n_days = round_((ticks[-1][2] - ticks[0][2]) / (1000 * 60 * 60 * 24), 0.1)
-    session_dirpath = make_get_filepath(os.path.join('reports', backtest_config['exchange'], backtest_config['symbol'],
-                                                     f"{n_days}_days_{ts_to_date(time())[:19].replace(':', '')}", ''))
-    iters = 10
-    if 'iters' in backtest_config:
-        iters = backtest_config['iters']
-    else:
-        print('Parameter iters should be defined in the configuration. Defaulting to 10.')
-    num_cpus = 2
-    if 'num_cpus' in backtest_config:
-        num_cpus = backtest_config['num_cpus']
-    else:
-        print('Parameter num_cpus should be defined in the configuration. Defaulting to 2.')
-    n_particles = 10
-    if 'n_particles' in backtest_config:
-        n_particles = backtest_config['n_particles']
-    phi1 = 1.4962
-    phi2 = 1.4962
-    omega = 0.7298
-    if 'options' in backtest_config:
-        phi1 = backtest_config['options']['c1']
-        phi2 = backtest_config['options']['c2']
-        omega = backtest_config['options']['w']
-    current_best_params = []
-    if current_best:
-        if type(current_best) == list:
-            for c in current_best:
-                c = clean_start_config(c, config, backtest_config['ranges'])
-                current_best_params.append(c)
-        else:
-            current_best = clean_start_config(current_best, config, backtest_config['ranges'])
-            current_best_params.append(current_best)
-
-    ray.init(num_cpus=num_cpus, logging_level=logging.FATAL, log_to_driver=False)
-    pso = ng.optimizers.ConfiguredPSO(transform='identity', popsize=n_particles, omega=omega, phip=phi1, phig=phi2)
-    algo = NevergradSearch(optimizer=pso, points_to_evaluate=current_best_params)
-    algo = ConcurrencyLimiter(algo, max_concurrent=num_cpus)
-    scheduler = AsyncHyperBandScheduler()
-
-    analysis = tune.run(tune.with_parameters(backtest, ticks=ticks), metric='objective', mode='max', name='search',
-                        search_alg=algo, scheduler=scheduler, num_samples=iters, config=config, verbose=1,
-                        reuse_actors=True, local_dir=session_dirpath,
-                        progress_reporter=LogReporter(metric_columns=['daily_gain', 'closest_liquidation', 'objective'],
-                                                      parameter_columns=[k for k in backtest_config['ranges'] if type(
-                                                          config[k]) == ray.tune.sample.Float or type(
-                                                          config[k]) == ray.tune.sample.Integer]))
-
-    ray.shutdown()
-    df = analysis.results_df
-    df.reset_index(inplace=True)
-    df.drop(columns=['trial_id', 'time_this_iter_s', 'done', 'timesteps_total', 'episodes_total', 'training_iteration',
-                     'experiment_id', 'date', 'timestamp', 'time_total_s', 'pid', 'hostname', 'node_ip',
-                     'time_since_restore', 'timesteps_since_restore', 'iterations_since_restore', 'experiment_tag'],
-            inplace=True)
-    df.to_csv(os.path.join(backtest_config['session_dirpath'], 'results.csv'), index=False)
-    print('Best candidate found:')
-    pprint.pprint(analysis.best_config)
-    plot_wrap(backtest_config, ticks, clean_result_config(analysis.best_config))
-    return analysis
-
-
-=======
->>>>>>> 4cfc2d8e
 def plot_wrap(bc, ticks, candidate):
     n_days = round_((ticks[-1][2] - ticks[0][2]) / (1000 * 60 * 60 * 24), 0.1)
     print('backtesting...')
